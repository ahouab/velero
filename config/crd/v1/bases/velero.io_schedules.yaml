--- conflicted
+++ resolved
@@ -494,15 +494,12 @@
                     - kind
                     - name
                     type: object
-<<<<<<< HEAD
+                    x-kubernetes-map-type: atomic
                   snapshotMoveData:
                     description: SnapshotMoveData specifies whether snapshot data
                       should be moved
                     nullable: true
                     type: boolean
-=======
-                    x-kubernetes-map-type: atomic
->>>>>>> 384091f5
                   snapshotVolumes:
                     description: SnapshotVolumes specifies whether to take snapshots
                       of any PV's referenced in the set of objects included in the
