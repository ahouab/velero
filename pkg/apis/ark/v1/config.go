--- conflicted
+++ resolved
@@ -86,31 +86,8 @@
 	// Bucket is the name of the bucket in object storage where Ark backups
 	// are stored.
 	Bucket string `json:"bucket"`
-<<<<<<< HEAD
 
 	// Path is the sub-dir of the bucket in object storage where Ark backups
 	// are stored.
 	Path string `json:"path"`
-}
-
-// AWSConfig is configuration information for connecting to AWS.
-type AWSConfig struct {
-	Region           string `json:"region"`
-	DisableSSL       bool   `json:"disableSSL"`
-	S3ForcePathStyle bool   `json:"s3ForcePathStyle"`
-	S3Url            string `json:"s3Url"`
-	KMSKeyID         string `json:"kmsKeyId"`
-}
-
-// GCPConfig is configuration information for connecting to GCP.
-type GCPConfig struct {
-	Project string `json:"project"`
-}
-
-// AzureConfig is configuration information for connecting to Azure.
-type AzureConfig struct {
-	Location   string          `json:"location"`
-	APITimeout metav1.Duration `json:"apiTimeout"`
-=======
->>>>>>> 932b8259
 }