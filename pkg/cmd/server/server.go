--- conflicted
+++ resolved
@@ -370,54 +370,9 @@
 	return objectStore, nil
 }
 
-<<<<<<< HEAD
-func getObjectStorageProvider(cloudConfig api.CloudProviderConfig, field string, logger *logrus.Logger) (cloudprovider.ObjectStorageAdapter, error) {
-	var (
-		objectStorage cloudprovider.ObjectStorageAdapter
-		err           error
-	)
-
-	if !hasOneCloudProvider(cloudConfig) {
-		return nil, errors.Errorf("you must specify exactly one of aws, gcp, or azure for %s", field)
-	}
-
-	switch {
-	case cloudConfig.AWS != nil:
-		objectStorage, err = arkaws.NewObjectStorageAdapter(
-			cloudConfig.AWS.Region,
-			cloudConfig.AWS.S3Url,
-			cloudConfig.AWS.KMSKeyID,
-			cloudConfig.AWS.S3ForcePathStyle,
-			logger)
-	case cloudConfig.GCP != nil:
-		var email string
-		var privateKey []byte
-
-		credentialsFile := os.Getenv("GOOGLE_APPLICATION_CREDENTIALS")
-		if credentialsFile != "" {
-			// Get the email and private key from the credentials file so we can pre-sign download URLs
-			creds, err := ioutil.ReadFile(credentialsFile)
-			if err != nil {
-				return nil, errors.WithStack(err)
-			}
-			jwtConfig, err := google.JWTConfigFromJSON(creds)
-			if err != nil {
-				return nil, errors.WithStack(err)
-			}
-			email = jwtConfig.Email
-			privateKey = jwtConfig.PrivateKey
-		} else {
-			logger.Warning("GOOGLE_APPLICATION_CREDENTIALS is undefined; some features such as downloading log files will not work")
-		}
-
-		objectStorage, err = gcp.NewObjectStorageAdapter(email, privateKey)
-	case cloudConfig.Azure != nil:
-		objectStorage, err = azure.NewObjectStorageAdapter()
-=======
 func getBlockStore(cloudConfig api.CloudProviderConfig, manager plugin.Manager) (cloudprovider.BlockStore, error) {
 	if cloudConfig.Name == "" {
 		return nil, errors.New("block storage provider name must not be empty")
->>>>>>> 932b8259
 	}
 
 	blockStore, err := manager.GetBlockStore(cloudConfig.Name)
