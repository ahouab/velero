--- conflicted
+++ resolved
@@ -122,16 +122,14 @@
 
 	ctrl.SetLogger(zap.New(zap.UseDevMode(true)))
 
-<<<<<<< HEAD
-	velerov1api.AddToScheme(scheme)
-	velerov2alpha1api.AddToScheme(scheme)
-	v1.AddToScheme(scheme)
-	storagev1api.AddToScheme(scheme)
-=======
 	if err := velerov1api.AddToScheme(scheme); err != nil {
 		cancelFunc()
 		return nil, err
 	}
+	if err := velerov2alpha1api.AddToScheme(scheme); err != nil {
+		cancelFunc()
+		return nil, err
+	}
 	if err := v1.AddToScheme(scheme); err != nil {
 		cancelFunc()
 		return nil, err
@@ -140,7 +138,6 @@
 		cancelFunc()
 		return nil, err
 	}
->>>>>>> 4db1a781
 
 	nodeName := os.Getenv("NODE_NAME")
 
