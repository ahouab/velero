--- conflicted
+++ resolved
@@ -199,26 +199,6 @@
 
 	s.logger.Info("Starting controllers")
 
-<<<<<<< HEAD
-	pvbr := controller.PodVolumeBackupReconciler{
-		Scheme:     s.mgr.GetScheme(),
-		Client:     s.mgr.GetClient(),
-		Ctx:        s.ctx,
-		Clock:      clock.RealClock{},
-		Metrics:    s.metrics,
-		NodeName:   os.Getenv("NODE_NAME"),
-		FileSystem: filesystem.NewFileSystem(),
-		ResticExec: restic.BackupExec{},
-		Log:        s.logger,
-
-		PvLister:  s.kubeInformerFactory.Core().V1().PersistentVolumes().Lister(),
-		PvcLister: s.kubeInformerFactory.Core().V1().PersistentVolumeClaims().Lister(),
-		PvbLister: s.veleroInformerFactory.Velero().V1().PodVolumeBackups().Lister(),
-	}
-	if err := pvbr.SetupWithManager(s.mgr); err != nil {
-		s.logger.Fatal(err, "unable to create controller", "controller", controller.PodVolumeBackup)
-	}
-=======
 	credentialFileStore, err := credentials.NewNamespacedFileStore(
 		s.mgr.GetClient(),
 		s.namespace,
@@ -229,19 +209,25 @@
 		s.logger.Fatalf("Failed to create credentials file store: %v", err)
 	}
 
-	backupController := controller.NewPodVolumeBackupController(
-		s.logger,
-		s.veleroInformerFactory.Velero().V1().PodVolumeBackups(),
-		s.veleroClient.VeleroV1(),
-		s.podInformer,
-		s.kubeInformerFactory.Core().V1().PersistentVolumeClaims(),
-		s.kubeInformerFactory.Core().V1().PersistentVolumes(),
-		s.metrics,
-		s.mgr.GetClient(),
-		os.Getenv("NODE_NAME"),
-		credentialFileStore,
-	)
->>>>>>> c65c17c5
+	pvbr := controller.PodVolumeBackupReconciler{
+		Scheme:         s.mgr.GetScheme(),
+		Client:         s.mgr.GetClient(),
+		Ctx:            s.ctx,
+		Clock:          clock.RealClock{},
+		Metrics:        s.metrics,
+		CredsFileStore: credentialFileStore,
+		NodeName:       os.Getenv("NODE_NAME"),
+		FileSystem:     filesystem.NewFileSystem(),
+		ResticExec:     restic.BackupExec{},
+		Log:            s.logger,
+
+		PvLister:  s.kubeInformerFactory.Core().V1().PersistentVolumes().Lister(),
+		PvcLister: s.kubeInformerFactory.Core().V1().PersistentVolumeClaims().Lister(),
+		PvbLister: s.veleroInformerFactory.Velero().V1().PodVolumeBackups().Lister(),
+	}
+	if err := pvbr.SetupWithManager(s.mgr); err != nil {
+		s.logger.Fatal(err, "unable to create controller", "controller", controller.PodVolumeBackup)
+	}
 
 	restoreController := controller.NewPodVolumeRestoreController(
 		s.logger,
