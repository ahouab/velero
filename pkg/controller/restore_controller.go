--- conflicted
+++ resolved
@@ -78,16 +78,14 @@
 	// https://github.com/vmware-tanzu/velero/issues/1113
 	"resticrepositories.velero.io",
 
-<<<<<<< HEAD
 	// CSINode delegates cluster node for CSI operation.
 	// VolumeAttachement records PV mounts to which node.
 	// https://github.com/vmware-tanzu/velero/issues/4823
 	"csinodes.storage.k8s.io",
 	"volumeattachments.storage.k8s.io",
-=======
+
 	// Backup repositories were renamed from Restic repositories
 	"backuprepositories.velero.io",
->>>>>>> 32b48d0d
 }
 
 type restoreController struct {
