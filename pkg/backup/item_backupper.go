/*
Copyright the Velero contributors.

Licensed under the Apache License, Version 2.0 (the "License");
you may not use this file except in compliance with the License.
You may obtain a copy of the License at

    http://www.apache.org/licenses/LICENSE-2.0

Unless required by applicable law or agreed to in writing, software
distributed under the License is distributed on an "AS IS" BASIS,
WITHOUT WARRANTIES OR CONDITIONS OF ANY KIND, either express or implied.
See the License for the specific language governing permissions and
limitations under the License.
*/

package backup

import (
	"archive/tar"
	"context"
	"encoding/json"
	"fmt"
	"strings"
	"time"

	"k8s.io/apimachinery/pkg/apis/meta/v1/unstructured"

	"github.com/pkg/errors"
	"github.com/sirupsen/logrus"
	corev1api "k8s.io/api/core/v1"
	apierrors "k8s.io/apimachinery/pkg/api/errors"
	"k8s.io/apimachinery/pkg/api/meta"
	metav1 "k8s.io/apimachinery/pkg/apis/meta/v1"
	"k8s.io/apimachinery/pkg/runtime"
	"k8s.io/apimachinery/pkg/runtime/schema"
	kubeerrs "k8s.io/apimachinery/pkg/util/errors"
	"k8s.io/apimachinery/pkg/util/sets"

	kbClient "sigs.k8s.io/controller-runtime/pkg/client"

	"github.com/vmware-tanzu/velero/internal/hook"
	"github.com/vmware-tanzu/velero/internal/resourcepolicies"
	velerov1api "github.com/vmware-tanzu/velero/pkg/apis/velero/v1"
	"github.com/vmware-tanzu/velero/pkg/archive"
	"github.com/vmware-tanzu/velero/pkg/client"
	"github.com/vmware-tanzu/velero/pkg/discovery"
	"github.com/vmware-tanzu/velero/pkg/features"
	"github.com/vmware-tanzu/velero/pkg/itemoperation"
	"github.com/vmware-tanzu/velero/pkg/kuberesource"
	"github.com/vmware-tanzu/velero/pkg/plugin/velero"
	vsv1 "github.com/vmware-tanzu/velero/pkg/plugin/velero/volumesnapshotter/v1"
	"github.com/vmware-tanzu/velero/pkg/podvolume"
	"github.com/vmware-tanzu/velero/pkg/util/boolptr"
	"github.com/vmware-tanzu/velero/pkg/volume"
)

const (
	mustIncludeAdditionalItemAnnotation = "backup.velero.io/must-include-additional-items"
	excludeFromBackupLabel              = "velero.io/exclude-from-backup"
)

// itemBackupper can back up individual items to a tar writer.
type itemBackupper struct {
	backupRequest            *Request
	tarWriter                tarWriter
	dynamicFactory           client.DynamicFactory
	kbClient                 kbClient.Client
	discoveryHelper          discovery.Helper
	podVolumeBackupper       podvolume.Backupper
	podVolumeSnapshotTracker *pvcSnapshotTracker
	volumeSnapshotterGetter  VolumeSnapshotterGetter

	itemHookHandler                    hook.ItemHookHandler
	snapshotLocationVolumeSnapshotters map[string]vsv1.VolumeSnapshotter
}

type FileForArchive struct {
	FilePath  string
	Header    *tar.Header
	FileBytes []byte
}

// backupItem backs up an individual item to tarWriter. The item may be excluded based on the
// namespaces IncludesExcludes list.
// If finalize is true, then it returns the bytes instead of writing them to the tarWriter
// In addition to the error return, backupItem also returns a bool indicating whether the item
// was actually backed up.
func (ib *itemBackupper) backupItem(logger logrus.FieldLogger, obj runtime.Unstructured, groupResource schema.GroupResource, preferredGVR schema.GroupVersionResource, mustInclude, finalize bool) (bool, []FileForArchive, error) {
	selectedForBackup, files, err := ib.backupItemInternal(logger, obj, groupResource, preferredGVR, mustInclude, finalize)
	// return if not selected, an error occurred, there are no files to add, or for finalize
	if selectedForBackup == false || err != nil || len(files) == 0 || finalize {
		return selectedForBackup, files, err
	}
	for _, file := range files {
		if err := ib.tarWriter.WriteHeader(file.Header); err != nil {
			return false, []FileForArchive{}, errors.WithStack(err)
		}

		if _, err := ib.tarWriter.Write(file.FileBytes); err != nil {
			return false, []FileForArchive{}, errors.WithStack(err)
		}
	}
	return true, []FileForArchive{}, nil
}

func (ib *itemBackupper) backupItemInternal(logger logrus.FieldLogger, obj runtime.Unstructured, groupResource schema.GroupResource, preferredGVR schema.GroupVersionResource, mustInclude, finalize bool) (bool, []FileForArchive, error) {
	var itemFiles []FileForArchive
	metadata, err := meta.Accessor(obj)
	if err != nil {
		return false, itemFiles, err
	}

	namespace := metadata.GetNamespace()
	name := metadata.GetName()

	log := logger.WithFields(map[string]interface{}{
		"name":      name,
		"resource":  groupResource.String(),
		"namespace": namespace,
	})

	if mustInclude {
		log.Infof("Skipping the exclusion checks for this resource")
	} else {
		if metadata.GetLabels()[excludeFromBackupLabel] == "true" {
			log.Infof("Excluding item because it has label %s=true", excludeFromBackupLabel)
			return false, itemFiles, nil
		}
		// NOTE: we have to re-check namespace & resource includes/excludes because it's possible that
		// backupItem can be invoked by a custom action.
		if namespace != "" && !ib.backupRequest.NamespaceIncludesExcludes.ShouldInclude(namespace) {
			log.Info("Excluding item because namespace is excluded")
			return false, itemFiles, nil
		}
		// NOTE: we specifically allow namespaces to be backed up even if IncludeClusterResources is
		// false.
		if namespace == "" && groupResource != kuberesource.Namespaces && ib.backupRequest.Spec.IncludeClusterResources != nil && !*ib.backupRequest.Spec.IncludeClusterResources {
			log.Info("Excluding item because resource is cluster-scoped and backup.spec.includeClusterResources is false")
			return false, itemFiles, nil
		}

		if !ib.backupRequest.ResourceIncludesExcludes.ShouldInclude(groupResource.String()) {
			log.Info("Excluding item because resource is excluded")
			return false, itemFiles, nil
		}
	}

	if metadata.GetDeletionTimestamp() != nil {
		log.Info("Skipping item because it's being deleted.")
		return false, itemFiles, nil
	}

	key := itemKey{
		resource:  resourceKey(obj),
		namespace: namespace,
		name:      name,
	}

	if _, exists := ib.backupRequest.BackedUpItems[key]; exists {
		log.Info("Skipping item because it's already been backed up.")
		// returning true since this item *is* in the backup, even though we're not backing it up here
		return true, itemFiles, nil
	}
	ib.backupRequest.BackedUpItems[key] = struct{}{}
	log.Info("Backing up item")

	var (
		backupErrs []error
		pod        *corev1api.Pod
		pvbVolumes []string
	)

	log.Debug("Executing pre hooks")
	if err := ib.itemHookHandler.HandleHooks(log, groupResource, obj, ib.backupRequest.ResourceHooks, hook.PhasePre); err != nil {
		return false, itemFiles, err
	}

	if groupResource == kuberesource.Pods {
		// pod needs to be initialized for the unstructured converter
		pod = new(corev1api.Pod)
		if err := runtime.DefaultUnstructuredConverter.FromUnstructured(obj.UnstructuredContent(), pod); err != nil {
			backupErrs = append(backupErrs, errors.WithStack(err))
			// nil it on error since it's not valid
			pod = nil
		} else {
			// Get the list of volumes to back up using pod volume backup from the pod's annotations. Remove from this list
			// any volumes that use a PVC that we've already backed up (this would be in a read-write-many scenario,
			// where it's been backed up from another pod), since we don't need >1 backup per PVC.
			for _, volume := range podvolume.GetVolumesByPod(pod, boolptr.IsSetToTrue(ib.backupRequest.Spec.DefaultVolumesToFsBackup)) {
				// track the volumes that are PVCs using the PVC snapshot tracker, so that when we backup PVCs/PVs
				// via an item action in the next step, we don't snapshot PVs that will have their data backed up
				// with pod volume backup.
				ib.podVolumeSnapshotTracker.Track(pod, volume)

				if found, pvcName := ib.podVolumeSnapshotTracker.TakenForPodVolume(pod, volume); found {
					log.WithFields(map[string]interface{}{
						"podVolume": volume,
						"pvcName":   pvcName,
					}).Info("Pod volume uses a persistent volume claim which has already been backed up from another pod, skipping.")
					continue
				}
				pvbVolumes = append(pvbVolumes, volume)
			}
		}
	}

	// capture the version of the object before invoking plugin actions as the plugin may update
	// the group version of the object.
	versionPath := resourceVersion(obj)

	updatedObj, additionalItemFiles, err := ib.executeActions(log, obj, groupResource, name, namespace, metadata, finalize)
	if err != nil {
		backupErrs = append(backupErrs, err)

		// if there was an error running actions, execute post hooks and return
		log.Debug("Executing post hooks")
		if err := ib.itemHookHandler.HandleHooks(log, groupResource, obj, ib.backupRequest.ResourceHooks, hook.PhasePost); err != nil {
			backupErrs = append(backupErrs, err)
		}
		return false, itemFiles, kubeerrs.NewAggregate(backupErrs)
	} else if updatedObj == nil { // which would be skip handle obj by resource policies
		return true, itemFiles, nil
	}
	itemFiles = append(itemFiles, additionalItemFiles...)
	obj = updatedObj
	if metadata, err = meta.Accessor(obj); err != nil {
		return false, itemFiles, errors.WithStack(err)
	}
	// update name and namespace in case they were modified in an action
	name = metadata.GetName()
	namespace = metadata.GetNamespace()

	if groupResource == kuberesource.PersistentVolumes {
		if err := ib.takePVSnapshot(obj, log); err != nil {
			backupErrs = append(backupErrs, err)
		}
	}

	if groupResource == kuberesource.Pods && pod != nil {
		// this function will return partial results, so process podVolumeBackups
		// even if there are errors.
		podVolumeBackups, errs := ib.backupPodVolumes(log, pod, pvbVolumes)

		ib.backupRequest.PodVolumeBackups = append(ib.backupRequest.PodVolumeBackups, podVolumeBackups...)
		backupErrs = append(backupErrs, errs...)

		// Mark the volumes that has been processed by pod volume backup as Taken in the tracker.
		for _, pvb := range podVolumeBackups {
			ib.podVolumeSnapshotTracker.Take(pod, pvb.Spec.Volume)
		}
	}

	log.Debug("Executing post hooks")
	if err := ib.itemHookHandler.HandleHooks(log, groupResource, obj, ib.backupRequest.ResourceHooks, hook.PhasePost); err != nil {
		backupErrs = append(backupErrs, err)
	}

	if len(backupErrs) != 0 {
		return false, itemFiles, kubeerrs.NewAggregate(backupErrs)
	}

	itemBytes, err := json.Marshal(obj.UnstructuredContent())
	if err != nil {
		return false, itemFiles, errors.WithStack(err)
	}

	if versionPath == preferredGVR.Version {
		// backing up preferred version backup without API Group version - for backward compatibility
		log.Debugf("Resource %s/%s, version= %s, preferredVersion=%s", groupResource.String(), name, versionPath, preferredGVR.Version)
		itemFiles = append(itemFiles, getFileForArchive(namespace, name, groupResource.String(), "", itemBytes))
		versionPath = versionPath + velerov1api.PreferredVersionDir
	}

	itemFiles = append(itemFiles, getFileForArchive(namespace, name, groupResource.String(), versionPath, itemBytes))
	return true, itemFiles, nil
}

func getFileForArchive(namespace, name, groupResource, versionPath string, itemBytes []byte) FileForArchive {
	filePath := archive.GetVersionedItemFilePath("", groupResource, namespace, name, versionPath)
	hdr := &tar.Header{
		Name:     filePath,
		Size:     int64(len(itemBytes)),
		Typeflag: tar.TypeReg,
		Mode:     0755,
		ModTime:  time.Now(),
	}
	return FileForArchive{FilePath: filePath, Header: hdr, FileBytes: itemBytes}
}

// backupPodVolumes triggers pod volume backups of the specified pod volumes, and returns a list of PodVolumeBackups
// for volumes that were successfully backed up, and a slice of any errors that were encountered.
func (ib *itemBackupper) backupPodVolumes(log logrus.FieldLogger, pod *corev1api.Pod, volumes []string) ([]*velerov1api.PodVolumeBackup, []error) {
	if len(volumes) == 0 {
		return nil, nil
	}

	if ib.podVolumeBackupper == nil {
		log.Warn("No pod volume backupper, not backing up pod's volumes")
		return nil, nil
	}

	return ib.podVolumeBackupper.BackupPodVolumes(ib.backupRequest.Backup, pod, volumes, ib.backupRequest.ResPolicies, log)
}

func (ib *itemBackupper) executeActions(
	log logrus.FieldLogger,
	obj runtime.Unstructured,
	groupResource schema.GroupResource,
	name, namespace string,
	metadata metav1.Object,
	finalize bool,
) (runtime.Unstructured, []FileForArchive, error) {
	var itemFiles []FileForArchive
	for _, action := range ib.backupRequest.ResolvedActions {
		if !action.ShouldUse(groupResource, namespace, metadata, log) {
			continue
		}
		log.Info("Executing custom action")
		if ib.backupRequest.ResPolicies != nil && groupResource.String() == "persistentvolumeclaims" && action.Name() == "velero.io/csi-pvc-backupper" {
			pvc := corev1api.PersistentVolumeClaim{}
			if err := runtime.DefaultUnstructuredConverter.FromUnstructured(obj.UnstructuredContent(), &pvc); err != nil {
				return nil, errors.WithStack(err)
			}

<<<<<<< HEAD
			pvName := pvc.Spec.VolumeName
			if pvName == "" {
				return nil, errors.Errorf("PVC has no volume backing this claim")
			}

			pv := &corev1api.PersistentVolume{}
			if err := ib.kbClient.Get(context.Background(), kbClient.ObjectKey{Name: pvName}, pv); err != nil {
				return nil, errors.WithStack(err)
			}

			volume := resourcepolicies.StructuredVolume{}
			volume.ParsePV(pv)
			act := ib.backupRequest.ResPolicies.Match(&volume)
			if act != nil && act.Type == resourcepolicies.Skip {
				log.Infof("skip snapshot of pv %s for the matched resource policies", pvName)
				return nil, nil
			}
		}
		updatedItem, additionalItemIdentifiers, operationID, itemsToUpdate, err := action.Execute(obj, ib.backupRequest.Backup)
=======
		updatedItem, additionalItemIdentifiers, operationID, postOperationItems, err := action.Execute(obj, ib.backupRequest.Backup)
>>>>>>> eeee4e06
		if err != nil {
			return nil, itemFiles, errors.Wrapf(err, "error executing custom action (groupResource=%s, namespace=%s, name=%s)", groupResource.String(), namespace, name)
		}

		u := &unstructured.Unstructured{Object: updatedItem.UnstructuredContent()}
		mustInclude := u.GetAnnotations()[mustIncludeAdditionalItemAnnotation] == "true" || finalize
		// remove the annotation as it's for communication between BIA and velero server,
		// we don't want the resource be restored with this annotation.
		if _, ok := u.GetAnnotations()[mustIncludeAdditionalItemAnnotation]; ok {
			delete(u.GetAnnotations(), mustIncludeAdditionalItemAnnotation)
		}
		obj = u

		// If async plugin started async operation, add it to the ItemOperations list
		// ignore during finalize phase
		if operationID != "" {
			if finalize {
				return nil, itemFiles, errors.New(fmt.Sprintf("Backup Item Action created operation during finalize (groupResource=%s, namespace=%s, name=%s)", groupResource.String(), namespace, name))
			}
			resourceIdentifier := velero.ResourceIdentifier{
				GroupResource: groupResource,
				Namespace:     namespace,
				Name:          name,
			}
			now := metav1.Now()
			newOperation := itemoperation.BackupOperation{
				Spec: itemoperation.BackupOperationSpec{
					BackupName:         ib.backupRequest.Backup.Name,
					BackupUID:          string(ib.backupRequest.Backup.UID),
					BackupItemAction:   action.Name(),
					ResourceIdentifier: resourceIdentifier,
					OperationID:        operationID,
				},
				Status: itemoperation.OperationStatus{
					Phase:   itemoperation.OperationPhaseInProgress,
					Created: &now,
				},
			}
			newOperation.Spec.PostOperationItems = postOperationItems
			itemOperList := ib.backupRequest.GetItemOperationsList()
			*itemOperList = append(*itemOperList, &newOperation)
		}

		for _, additionalItem := range additionalItemIdentifiers {
			gvr, resource, err := ib.discoveryHelper.ResourceFor(additionalItem.GroupResource.WithVersion(""))
			if err != nil {
				return nil, itemFiles, err
			}

			client, err := ib.dynamicFactory.ClientForGroupVersionResource(gvr.GroupVersion(), resource, additionalItem.Namespace)
			if err != nil {
				return nil, itemFiles, err
			}

			item, err := client.Get(additionalItem.Name, metav1.GetOptions{})

			if apierrors.IsNotFound(err) {
				log.WithFields(logrus.Fields{
					"groupResource": additionalItem.GroupResource,
					"namespace":     additionalItem.Namespace,
					"name":          additionalItem.Name,
				}).Warnf("Additional item was not found in Kubernetes API, can't back it up")
				continue
			}
			if err != nil {
				return nil, itemFiles, errors.WithStack(err)
			}

			_, additionalItemFiles, err := ib.backupItem(log, item, gvr.GroupResource(), gvr, mustInclude, finalize)
			if err != nil {
				return nil, itemFiles, err
			}
			itemFiles = append(itemFiles, additionalItemFiles...)
		}
	}
	return obj, itemFiles, nil
}

// volumeSnapshotter instantiates and initializes a VolumeSnapshotter given a VolumeSnapshotLocation,
// or returns an existing one if one's already been initialized for the location.
func (ib *itemBackupper) volumeSnapshotter(snapshotLocation *velerov1api.VolumeSnapshotLocation) (vsv1.VolumeSnapshotter, error) {
	if bs, ok := ib.snapshotLocationVolumeSnapshotters[snapshotLocation.Name]; ok {
		return bs, nil
	}

	bs, err := ib.volumeSnapshotterGetter.GetVolumeSnapshotter(snapshotLocation.Spec.Provider)
	if err != nil {
		return nil, err
	}

	if err := bs.Init(snapshotLocation.Spec.Config); err != nil {
		return nil, err
	}

	if ib.snapshotLocationVolumeSnapshotters == nil {
		ib.snapshotLocationVolumeSnapshotters = make(map[string]vsv1.VolumeSnapshotter)
	}
	ib.snapshotLocationVolumeSnapshotters[snapshotLocation.Name] = bs

	return bs, nil
}

// zoneLabelDeprecated is the label that stores availability-zone info
// on PVs this is deprecated on Kubernetes >= 1.17.0
// zoneLabel is the label that stores availability-zone info
// on PVs
const (
	zoneLabelDeprecated = "failure-domain.beta.kubernetes.io/zone"
	// this is reused for nodeAffinity requirements
	zoneLabel = "topology.kubernetes.io/zone"

	awsEbsCsiZoneKey = "topology.ebs.csi.aws.com/zone"
	azureCsiZoneKey  = "topology.disk.csi.azure.com/zone"
	gkeCsiZoneKey    = "topology.gke.io/zone"
	gkeZoneSeparator = "__"
)

// takePVSnapshot triggers a snapshot for the volume/disk underlying a PersistentVolume if the provided
// backup has volume snapshots enabled and the PV is of a compatible type. Also records cloud
// disk type and IOPS (if applicable) to be able to restore to current state later.
func (ib *itemBackupper) takePVSnapshot(obj runtime.Unstructured, log logrus.FieldLogger) error {
	log.Info("Executing takePVSnapshot")

	if boolptr.IsSetToFalse(ib.backupRequest.Spec.SnapshotVolumes) {
		log.Info("Backup has volume snapshots disabled; skipping volume snapshot action.")
		return nil
	}

	pv := new(corev1api.PersistentVolume)
	if err := runtime.DefaultUnstructuredConverter.FromUnstructured(obj.UnstructuredContent(), pv); err != nil {
		return errors.WithStack(err)
	}

	log = log.WithField("persistentVolume", pv.Name)

	// If this PV is claimed, see if we've already taken a (pod volume backup) snapshot of the contents
	// of this PV. If so, don't take a snapshot.
	if pv.Spec.ClaimRef != nil {
		if ib.podVolumeSnapshotTracker.Has(pv.Spec.ClaimRef.Namespace, pv.Spec.ClaimRef.Name) {
			log.Info("Skipping snapshot of persistent volume because volume is being backed up with pod volume backup.")
			return nil
		}
	}

	// #4758 Do not take snapshot for CSI PV to avoid duplicated snapshotting, when CSI feature is enabled.
	if features.IsEnabled(velerov1api.CSIFeatureFlag) && pv.Spec.CSI != nil {
		log.Infof("Skipping snapshot of persistent volume %s, because it's handled by CSI plugin.", pv.Name)
		return nil
	}

	if ib.backupRequest.ResPolicies != nil {
		structuredVolume := &resourcepolicies.StructuredVolume{}
		structuredVolume.ParsePV(pv)
		action := ib.backupRequest.ResPolicies.Match(structuredVolume)
		if action != nil && action.Type == resourcepolicies.Skip {
			log.Infof("skip snapshot of pv %s for the matched resource policies", pv.Name)
			return nil
		}
	}

	// TODO: -- once failure-domain.beta.kubernetes.io/zone is no longer
	// supported in any velero-supported version of Kubernetes, remove fallback checking of it
	pvFailureDomainZone, labelFound := pv.Labels[zoneLabel]
	if !labelFound {
		log.Infof("label %q is not present on PersistentVolume, checking deprecated label...", zoneLabel)
		pvFailureDomainZone, labelFound = pv.Labels[zoneLabelDeprecated]
		if !labelFound {
			var k string
			log.Infof("label %q is not present on PersistentVolume", zoneLabelDeprecated)
			k, pvFailureDomainZone = zoneFromPVNodeAffinity(pv, awsEbsCsiZoneKey, azureCsiZoneKey, gkeCsiZoneKey, zoneLabel, zoneLabelDeprecated)
			if pvFailureDomainZone != "" {
				log.Infof("zone info from nodeAffinity requirements: %s, key: %s", pvFailureDomainZone, k)
			} else {
				log.Infof("zone info not available in nodeAffinity requirements")
			}
		}
	}

	var (
		volumeID, location string
		volumeSnapshotter  vsv1.VolumeSnapshotter
	)

	for _, snapshotLocation := range ib.backupRequest.SnapshotLocations {
		log := log.WithField("volumeSnapshotLocation", snapshotLocation.Name)

		bs, err := ib.volumeSnapshotter(snapshotLocation)
		if err != nil {
			log.WithError(err).Error("Error getting volume snapshotter for volume snapshot location")
			continue
		}

		if volumeID, err = bs.GetVolumeID(obj); err != nil {
			log.WithError(err).Errorf("Error attempting to get volume ID for persistent volume")
			continue
		}
		if volumeID == "" {
			log.Infof("No volume ID returned by volume snapshotter for persistent volume")
			continue
		}

		log.Infof("Got volume ID for persistent volume")
		volumeSnapshotter = bs
		location = snapshotLocation.Name
		break
	}

	if volumeSnapshotter == nil {
		log.Info("Persistent volume is not a supported volume type for snapshots, skipping.")
		return nil
	}

	log = log.WithField("volumeID", volumeID)

	// create tags from the backup's labels
	tags := map[string]string{}
	for k, v := range ib.backupRequest.GetLabels() {
		tags[k] = v
	}
	tags["velero.io/backup"] = ib.backupRequest.Name
	tags["velero.io/pv"] = pv.Name

	log.Info("Getting volume information")
	volumeType, iops, err := volumeSnapshotter.GetVolumeInfo(volumeID, pvFailureDomainZone)
	if err != nil {
		return errors.WithMessage(err, "error getting volume info")
	}

	log.Info("Snapshotting persistent volume")
	snapshot := volumeSnapshot(ib.backupRequest.Backup, pv.Name, volumeID, volumeType, pvFailureDomainZone, location, iops)

	var errs []error
	snapshotID, err := volumeSnapshotter.CreateSnapshot(snapshot.Spec.ProviderVolumeID, snapshot.Spec.VolumeAZ, tags)
	if err != nil {
		errs = append(errs, errors.Wrap(err, "error taking snapshot of volume"))
		snapshot.Status.Phase = volume.SnapshotPhaseFailed
	} else {
		snapshot.Status.Phase = volume.SnapshotPhaseCompleted
		snapshot.Status.ProviderSnapshotID = snapshotID
	}
	ib.backupRequest.VolumeSnapshots = append(ib.backupRequest.VolumeSnapshots, snapshot)

	// nil errors are automatically removed
	return kubeerrs.NewAggregate(errs)
}

func volumeSnapshot(backup *velerov1api.Backup, volumeName, volumeID, volumeType, az, location string, iops *int64) *volume.Snapshot {
	return &volume.Snapshot{
		Spec: volume.SnapshotSpec{
			BackupName:           backup.Name,
			BackupUID:            string(backup.UID),
			Location:             location,
			PersistentVolumeName: volumeName,
			ProviderVolumeID:     volumeID,
			VolumeType:           volumeType,
			VolumeAZ:             az,
			VolumeIOPS:           iops,
		},
		Status: volume.SnapshotStatus{
			Phase: volume.SnapshotPhaseNew,
		},
	}
}

// resourceKey returns a string representing the object's GroupVersionKind (e.g.
// apps/v1/Deployment).
func resourceKey(obj runtime.Unstructured) string {
	gvk := obj.GetObjectKind().GroupVersionKind()
	return fmt.Sprintf("%s/%s", gvk.GroupVersion().String(), gvk.Kind)
}

// resourceVersion returns a string representing the object's API Version (e.g.
// v1 if item belongs to apps/v1
func resourceVersion(obj runtime.Unstructured) string {
	gvk := obj.GetObjectKind().GroupVersionKind()
	return gvk.Version
}

// zoneFromPVNodeAffinity iterates the node affinity requirement of a PV to
// get its availability zone, it returns the key merely for logging.
func zoneFromPVNodeAffinity(res *corev1api.PersistentVolume, topologyKeys ...string) (string, string) {
	nodeAffinity := res.Spec.NodeAffinity
	if nodeAffinity == nil {
		return "", ""
	}
	keySet := sets.NewString(topologyKeys...)
	providerGke := false
	zones := make([]string, 0)
	for _, term := range nodeAffinity.Required.NodeSelectorTerms {
		if term.MatchExpressions == nil {
			continue
		}
		for _, exp := range term.MatchExpressions {
			if keySet.Has(exp.Key) && exp.Operator == "In" && len(exp.Values) > 0 {
				if exp.Key == gkeCsiZoneKey {
					providerGke = true
					zones = append(zones, exp.Values[0])
				} else {
					return exp.Key, exp.Values[0]
				}
			}
		}
	}

	if providerGke {
		return gkeCsiZoneKey, strings.Join(zones, gkeZoneSeparator)
	}

	return "", ""
}<|MERGE_RESOLUTION|>--- conflicted
+++ resolved
@@ -320,18 +320,17 @@
 		if ib.backupRequest.ResPolicies != nil && groupResource.String() == "persistentvolumeclaims" && action.Name() == "velero.io/csi-pvc-backupper" {
 			pvc := corev1api.PersistentVolumeClaim{}
 			if err := runtime.DefaultUnstructuredConverter.FromUnstructured(obj.UnstructuredContent(), &pvc); err != nil {
-				return nil, errors.WithStack(err)
-			}
-
-<<<<<<< HEAD
+				return nil, itemFiles, errors.WithStack(err)
+			}
+
 			pvName := pvc.Spec.VolumeName
 			if pvName == "" {
-				return nil, errors.Errorf("PVC has no volume backing this claim")
+				return nil, itemFiles, errors.Errorf("PVC has no volume backing this claim")
 			}
 
 			pv := &corev1api.PersistentVolume{}
 			if err := ib.kbClient.Get(context.Background(), kbClient.ObjectKey{Name: pvName}, pv); err != nil {
-				return nil, errors.WithStack(err)
+				return nil, itemFiles, errors.WithStack(err)
 			}
 
 			volume := resourcepolicies.StructuredVolume{}
@@ -339,13 +338,11 @@
 			act := ib.backupRequest.ResPolicies.Match(&volume)
 			if act != nil && act.Type == resourcepolicies.Skip {
 				log.Infof("skip snapshot of pv %s for the matched resource policies", pvName)
-				return nil, nil
-			}
-		}
-		updatedItem, additionalItemIdentifiers, operationID, itemsToUpdate, err := action.Execute(obj, ib.backupRequest.Backup)
-=======
+				return nil, itemFiles, nil
+			}
+		}
 		updatedItem, additionalItemIdentifiers, operationID, postOperationItems, err := action.Execute(obj, ib.backupRequest.Backup)
->>>>>>> eeee4e06
+
 		if err != nil {
 			return nil, itemFiles, errors.Wrapf(err, "error executing custom action (groupResource=%s, namespace=%s, name=%s)", groupResource.String(), namespace, name)
 		}
