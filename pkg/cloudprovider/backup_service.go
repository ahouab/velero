/*
Copyright 2017 Heptio Inc.

Licensed under the Apache License, Version 2.0 (the "License");
you may not use this file except in compliance with the License.
You may obtain a copy of the License at

    http://www.apache.org/licenses/LICENSE-2.0

Unless required by applicable law or agreed to in writing, software
distributed under the License is distributed on an "AS IS" BASIS,
WITHOUT WARRANTIES OR CONDITIONS OF ANY KIND, either express or implied.
See the License for the specific language governing permissions and
limitations under the License.
*/

package cloudprovider

import (
	"context"
	"fmt"
	"io"
	"io/ioutil"
	"path"
	"strings"
	"time"

	"github.com/pkg/errors"
	"github.com/sirupsen/logrus"

	"k8s.io/apimachinery/pkg/runtime"
	kerrors "k8s.io/apimachinery/pkg/util/errors"

	api "github.com/heptio/ark/pkg/apis/ark/v1"
	"github.com/heptio/ark/pkg/generated/clientset/versioned/scheme"
)

// BackupService contains methods for working with backups in object storage.
type BackupService interface {
	BackupGetter
	// UploadBackup uploads the specified Ark backup of a set of Kubernetes API objects, whose manifests are
	// stored in the specified file, into object storage in an Ark bucket, tagged with Ark metadata. Returns
	// an error if a problem is encountered accessing the file or performing the upload via the cloud API.
<<<<<<< HEAD
	UploadBackup(bucket, bucketPath, name string, metadata, backup, log io.ReadSeeker) error
=======
	UploadBackup(bucket, name string, metadata, backup, log io.Reader) error
>>>>>>> 72b0bdde

	// DownloadBackup downloads an Ark backup with the specified object key from object storage via the cloud API.
	// It returns the snapshot metadata and data (separately), or an error if a problem is encountered
	// downloading or reading the file from the cloud API.
	DownloadBackup(bucket, bucketPath, name string) (io.ReadCloser, error)

	// DeleteBackupDir deletes all files in object storage for the given backup.
	DeleteBackupDir(bucket, bucketPath, backupName string) error

	// GetBackup gets the specified api.Backup from the given bucket in object storage.
	GetBackup(bucket, bucketPath, name string) (*api.Backup, error)

	// CreateSignedURL creates a pre-signed URL that can be used to download a file from object
	// storage. The URL expires after ttl.
	CreateSignedURL(target api.DownloadTarget, bucket string, bucketPath string, ttl time.Duration) (string, error)

	// UploadRestoreLog uploads the restore's log file to object storage.
<<<<<<< HEAD
	UploadRestoreLog(bucket, bucketPath, backup, restore string, log io.ReadSeeker) error
=======
	UploadRestoreLog(bucket, backup, restore string, log io.Reader) error

	// UploadRestoreResults uploads the restore's results file to object storage.
	UploadRestoreResults(bucket, backup, restore string, results io.Reader) error
>>>>>>> 72b0bdde
}

// BackupGetter knows how to list backups in object storage.
type BackupGetter interface {
	// GetAllBackups lists all the api.Backups in object storage for the given bucket.
	GetAllBackups(bucket, bucketPath string) ([]*api.Backup, error)
}

const (
	metadataFileFormatString       = "%s/ark-backup.json"
	backupFileFormatString         = "%s/%s.tar.gz"
	backupLogFileFormatString      = "%s/%s-logs.gz"
	restoreLogFileFormatString     = "%s/restore-%s-logs.gz"
	restoreResultsFileFormatString = "%s/restore-%s-results.gz"
)

func joinPathPrefix(prefix string, suffix string) string {
	return path.Join(prefix, suffix)
}

func getMetadataKey(path string, backup string) string {
	return joinPathPrefix(path, fmt.Sprintf(metadataFileFormatString, backup))
}

func getBackupContentsKey(path string, backup string) string {
	return joinPathPrefix(path, fmt.Sprintf(backupFileFormatString, backup, backup))
}

func getBackupLogKey(path string, backup string) string {
	return joinPathPrefix(path, fmt.Sprintf(backupLogFileFormatString, backup, backup))
}

func getRestoreLogKey(path string, backup, restore string) string {
	return joinPathPrefix(path, fmt.Sprintf(restoreLogFileFormatString, backup, restore))
}

func getRestoreResultsKey(backup, restore string) string {
	return fmt.Sprintf(restoreResultsFileFormatString, backup, restore)
}

type backupService struct {
	objectStorage ObjectStorageAdapter
	decoder       runtime.Decoder
	logger        *logrus.Logger
}

var _ BackupService = &backupService{}
var _ BackupGetter = &backupService{}

// NewBackupService creates a backup service using the provided object storage adapter
func NewBackupService(objectStorage ObjectStorageAdapter, logger *logrus.Logger) BackupService {
	return &backupService{
		objectStorage: objectStorage,
		decoder:       scheme.Codecs.UniversalDecoder(api.SchemeGroupVersion),
		logger:        logger,
	}
}

<<<<<<< HEAD
func (br *backupService) UploadBackup(bucket, bucketPath, backupName string, metadata, backup, log io.ReadSeeker) error {
=======
func (br *backupService) UploadBackup(bucket, backupName string, metadata, backup, log io.Reader) error {
>>>>>>> 72b0bdde
	// upload metadata file
	metadataKey := getMetadataKey(bucketPath, backupName)
	if err := br.objectStorage.PutObject(bucket, metadataKey, metadata); err != nil {
		// failure to upload metadata file is a hard-stop
		return err
	}

	// upload tar file
	if err := br.objectStorage.PutObject(bucket, getBackupContentsKey(bucketPath, backupName), backup); err != nil {
		// try to delete the metadata file since the data upload failed
		deleteErr := br.objectStorage.DeleteObject(bucket, metadataKey)

		return kerrors.NewAggregate([]error{err, deleteErr})
	}

	// uploading log file is best-effort; if it fails, we log the error but call the overall upload a
	// success
	logKey := getBackupLogKey(bucketPath, backupName)
	if err := br.objectStorage.PutObject(bucket, logKey, log); err != nil {
		br.logger.WithError(err).WithFields(logrus.Fields{
			"bucket": bucket,
			"key":    logKey,
		}).Error("Error uploading log file")
	}

	return nil
}

func (br *backupService) DownloadBackup(bucket, bucketPath, backupName string) (io.ReadCloser, error) {
	return br.objectStorage.GetObject(bucket, getBackupContentsKey(bucketPath, backupName))
}

func (br *backupService) GetAllBackups(bucket string, bucketPath string) ([]*api.Backup, error) {
	prefixes, err := br.objectStorage.ListCommonPrefixes(bucket, "/", bucketPath)
	if err != nil {
		return nil, err
	}
	if len(prefixes) == 0 {
		return []*api.Backup{}, nil
	}

	output := make([]*api.Backup, 0, len(prefixes))

	for _, backupDir := range prefixes {
		backup, err := br.GetBackup(bucket, bucketPath, backupDir)
		if err != nil {
			br.logger.WithError(err).WithField("dir", backupDir).Error("Error reading backup directory")
			continue
		}

		output = append(output, backup)
	}

	return output, nil
}

func (br *backupService) GetBackup(bucket, bucketPath, name string) (*api.Backup, error) {
	key := getMetadataKey(bucketPath, name)

	res, err := br.objectStorage.GetObject(bucket, key)
	if err != nil {
		return nil, err
	}
	defer res.Close()

	data, err := ioutil.ReadAll(res)
	if err != nil {
		return nil, errors.WithStack(err)
	}

	obj, _, err := br.decoder.Decode(data, nil, nil)
	if err != nil {
		return nil, errors.WithStack(err)
	}

	backup, ok := obj.(*api.Backup)
	if !ok {
		return nil, errors.Errorf("unexpected type for %s/%s: %T", bucket, key, obj)
	}

	return backup, nil
}

func (br *backupService) DeleteBackupDir(bucket, bucketPath, backupName string) error {
	objects, err := br.objectStorage.ListObjects(bucket, joinPathPrefix(bucketPath, backupName)+"/")
	if err != nil {
		return err
	}

	var errs []error
	for _, key := range objects {
		br.logger.WithFields(logrus.Fields{
			"bucket": bucket,
			"key":    key,
		}).Debug("Trying to delete object")
		if err := br.objectStorage.DeleteObject(bucket, key); err != nil {
			errs = append(errs, err)
		}
	}

	return errors.WithStack(kerrors.NewAggregate(errs))
}

func (br *backupService) CreateSignedURL(target api.DownloadTarget, bucket string, bucketPath string, ttl time.Duration) (string, error) {
	switch target.Kind {
	case api.DownloadTargetKindBackupContents:
		return br.objectStorage.CreateSignedURL(bucket, getBackupContentsKey(bucketPath, target.Name), ttl)
	case api.DownloadTargetKindBackupLog:
		return br.objectStorage.CreateSignedURL(bucket, getBackupLogKey(bucketPath, target.Name), ttl)
	case api.DownloadTargetKindRestoreLog:
<<<<<<< HEAD
		// restore name is formatted as <backup name>-<timestamp>
		i := strings.LastIndex(target.Name, "-")
		if i < 0 {
			i = len(target.Name)
		}
		backup := target.Name[0:i]
		return br.objectStorage.CreateSignedURL(bucket, getRestoreLogKey(bucketPath, backup, target.Name), ttl)
=======
		backup := extractBackupName(target.Name)
		return br.objectStorage.CreateSignedURL(bucket, getRestoreLogKey(backup, target.Name), ttl)
	case api.DownloadTargetKindRestoreResults:
		backup := extractBackupName(target.Name)
		return br.objectStorage.CreateSignedURL(bucket, getRestoreResultsKey(backup, target.Name), ttl)
>>>>>>> 72b0bdde
	default:
		return "", errors.Errorf("unsupported download target kind %q", target.Kind)
	}
}

<<<<<<< HEAD
func (br *backupService) UploadRestoreLog(bucket, bucketPath, backup, restore string, log io.ReadSeeker) error {
	key := getRestoreLogKey(bucketPath, backup, restore)
=======
func extractBackupName(s string) string {
	// restore name is formatted as <backup name>-<timestamp>
	i := strings.LastIndex(s, "-")
	if i < 0 {
		i = len(s)
	}
	return s[0:i]
}

func (br *backupService) UploadRestoreLog(bucket, backup, restore string, log io.Reader) error {
	key := getRestoreLogKey(backup, restore)
>>>>>>> 72b0bdde
	return br.objectStorage.PutObject(bucket, key, log)
}

func (br *backupService) UploadRestoreResults(bucket, backup, restore string, results io.Reader) error {
	key := getRestoreResultsKey(backup, restore)
	return br.objectStorage.PutObject(bucket, key, results)
}

// cachedBackupService wraps a real backup service with a cache for getting cloud backups.
type cachedBackupService struct {
	BackupService
	cache BackupGetter
}

// NewBackupServiceWithCachedBackupGetter returns a BackupService that uses a cache for
// GetAllBackups().
func NewBackupServiceWithCachedBackupGetter(
	ctx context.Context,
	delegate BackupService,
	resyncPeriod time.Duration,
	logger *logrus.Logger,
) BackupService {
	return &cachedBackupService{
		BackupService: delegate,
		cache:         NewBackupCache(ctx, delegate, resyncPeriod, logger),
	}
}

func (c *cachedBackupService) GetAllBackups(bucketName, bucketPath string) ([]*api.Backup, error) {
	return c.cache.GetAllBackups(bucketName, bucketPath)
}<|MERGE_RESOLUTION|>--- conflicted
+++ resolved
@@ -41,11 +41,7 @@
 	// UploadBackup uploads the specified Ark backup of a set of Kubernetes API objects, whose manifests are
 	// stored in the specified file, into object storage in an Ark bucket, tagged with Ark metadata. Returns
 	// an error if a problem is encountered accessing the file or performing the upload via the cloud API.
-<<<<<<< HEAD
-	UploadBackup(bucket, bucketPath, name string, metadata, backup, log io.ReadSeeker) error
-=======
-	UploadBackup(bucket, name string, metadata, backup, log io.Reader) error
->>>>>>> 72b0bdde
+	UploadBackup(bucket, bucketPath, name string, metadata, backup, log io.Reader) error
 
 	// DownloadBackup downloads an Ark backup with the specified object key from object storage via the cloud API.
 	// It returns the snapshot metadata and data (separately), or an error if a problem is encountered
@@ -63,14 +59,10 @@
 	CreateSignedURL(target api.DownloadTarget, bucket string, bucketPath string, ttl time.Duration) (string, error)
 
 	// UploadRestoreLog uploads the restore's log file to object storage.
-<<<<<<< HEAD
-	UploadRestoreLog(bucket, bucketPath, backup, restore string, log io.ReadSeeker) error
-=======
-	UploadRestoreLog(bucket, backup, restore string, log io.Reader) error
+	UploadRestoreLog(bucket, bucketPath, backup, restore string, log io.Reader) error
 
 	// UploadRestoreResults uploads the restore's results file to object storage.
-	UploadRestoreResults(bucket, backup, restore string, results io.Reader) error
->>>>>>> 72b0bdde
+	UploadRestoreResults(bucket, bucketPath, backup, restore string, results io.Reader) error
 }
 
 // BackupGetter knows how to list backups in object storage.
@@ -107,8 +99,8 @@
 	return joinPathPrefix(path, fmt.Sprintf(restoreLogFileFormatString, backup, restore))
 }
 
-func getRestoreResultsKey(backup, restore string) string {
-	return fmt.Sprintf(restoreResultsFileFormatString, backup, restore)
+func getRestoreResultsKey(path, backup, restore string) string {
+	return joinPathPrefix(path, fmt.Sprintf(restoreResultsFileFormatString, backup, restore))
 }
 
 type backupService struct {
@@ -129,11 +121,7 @@
 	}
 }
 
-<<<<<<< HEAD
-func (br *backupService) UploadBackup(bucket, bucketPath, backupName string, metadata, backup, log io.ReadSeeker) error {
-=======
-func (br *backupService) UploadBackup(bucket, backupName string, metadata, backup, log io.Reader) error {
->>>>>>> 72b0bdde
+func (br *backupService) UploadBackup(bucket, bucketPath, backupName string, metadata, backup, log io.Reader) error {
 	// upload metadata file
 	metadataKey := getMetadataKey(bucketPath, backupName)
 	if err := br.objectStorage.PutObject(bucket, metadataKey, metadata); err != nil {
@@ -244,30 +232,16 @@
 	case api.DownloadTargetKindBackupLog:
 		return br.objectStorage.CreateSignedURL(bucket, getBackupLogKey(bucketPath, target.Name), ttl)
 	case api.DownloadTargetKindRestoreLog:
-<<<<<<< HEAD
-		// restore name is formatted as <backup name>-<timestamp>
-		i := strings.LastIndex(target.Name, "-")
-		if i < 0 {
-			i = len(target.Name)
-		}
-		backup := target.Name[0:i]
+		backup := extractBackupName(target.Name)
 		return br.objectStorage.CreateSignedURL(bucket, getRestoreLogKey(bucketPath, backup, target.Name), ttl)
-=======
-		backup := extractBackupName(target.Name)
-		return br.objectStorage.CreateSignedURL(bucket, getRestoreLogKey(backup, target.Name), ttl)
 	case api.DownloadTargetKindRestoreResults:
 		backup := extractBackupName(target.Name)
-		return br.objectStorage.CreateSignedURL(bucket, getRestoreResultsKey(backup, target.Name), ttl)
->>>>>>> 72b0bdde
+		return br.objectStorage.CreateSignedURL(bucket, getRestoreResultsKey(bucketPath, backup, target.Name), ttl)
 	default:
 		return "", errors.Errorf("unsupported download target kind %q", target.Kind)
 	}
 }
 
-<<<<<<< HEAD
-func (br *backupService) UploadRestoreLog(bucket, bucketPath, backup, restore string, log io.ReadSeeker) error {
-	key := getRestoreLogKey(bucketPath, backup, restore)
-=======
 func extractBackupName(s string) string {
 	// restore name is formatted as <backup name>-<timestamp>
 	i := strings.LastIndex(s, "-")
@@ -277,14 +251,13 @@
 	return s[0:i]
 }
 
-func (br *backupService) UploadRestoreLog(bucket, backup, restore string, log io.Reader) error {
-	key := getRestoreLogKey(backup, restore)
->>>>>>> 72b0bdde
+func (br *backupService) UploadRestoreLog(bucket, bucketPath, backup, restore string, log io.Reader) error {
+	key := getRestoreLogKey(bucketPath, backup, restore)
 	return br.objectStorage.PutObject(bucket, key, log)
 }
 
-func (br *backupService) UploadRestoreResults(bucket, backup, restore string, results io.Reader) error {
-	key := getRestoreResultsKey(backup, restore)
+func (br *backupService) UploadRestoreResults(bucket, bucketPath, backup, restore string, results io.Reader) error {
+	key := getRestoreResultsKey(bucketPath, backup, restore)
 	return br.objectStorage.PutObject(bucket, key, results)
 }
 
