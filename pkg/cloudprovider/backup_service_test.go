--- conflicted
+++ resolved
@@ -232,12 +232,8 @@
 		t.Run(test.name, func(t *testing.T) {
 			var (
 				bucket    = "bucket"
-<<<<<<< HEAD
 				path      = "path"
-				objStore  = &testutil.ObjectStorageAdapter{}
-=======
 				objStore  = &testutil.ObjectStore{}
->>>>>>> 932b8259
 				logger, _ = testlogger.NewNullLogger()
 			)
 
