# Copyright 2020 The Kubernetes Authors.
#
# Licensed under the Apache License, Version 2.0 (the "License");
# you may not use this file except in compliance with the License.
# You may obtain a copy of the License at
#
#     http://www.apache.org/licenses/LICENSE-2.0
#
# Unless required by applicable law or agreed to in writing, software
# distributed under the License is distributed on an "AS IS" BASIS,
# WITHOUT WARRANTIES OR CONDITIONS OF ANY KIND, either express or implied.
# See the License for the specific language governing permissions and
# limitations under the License.

# If you update this file, please follow:
# https://suva.sh/posts/well-documented-makefiles/

# Use GOPROXY environment variable if set

.DEFAULT_GOAL:=help

# Which architecture to build - see $(ALL_ARCH) for options.
# if the 'local' rule is being run, detect the ARCH from 'go env'
# if it wasn't specified by the caller.
local : ARCH ?= $(shell go env GOOS)-$(shell go env GOARCH)
ARCH ?= linux-amd64
platform_temp = $(subst -, ,$(ARCH))
GOOS = $(word 1, $(platform_temp))
GOARCH = $(word 2, $(platform_temp))

GOPROXY := $(shell go env GOPROXY)
ifeq ($(GOPROXY),)
GOPROXY := https://proxy.golang.org
endif
export GOPROXY

REPO_ROOT := $(shell git rev-parse --show-toplevel)

help:  ## Display this help
	@awk 'BEGIN {FS = ":.*##"; printf "\nUsage:\n  make \033[36m<target>\033[0m\n"} /^[a-zA-Z0-9_-]+:.*?##/ { printf "  \033[36m%-25s\033[0m %s\n", $$1, $$2 } /^##@/ { printf "\n\033[1m%s\033[0m\n", substr($$0, 5) } ' $(MAKEFILE_LIST)

## --------------------------------------
## Binaries
## --------------------------------------

TOOLS_DIR := $(REPO_ROOT)/hack/tools
BIN_DIR := bin
TOOLS_BIN_DIR := $(TOOLS_DIR)/$(BIN_DIR)
GINKGO := $(TOOLS_BIN_DIR)/ginkgo
KUSTOMIZE := $(TOOLS_BIN_DIR)/kustomize
<<<<<<< HEAD
OUTPUT_DIR := _output/$(GOOS)/$(GOARCH)/bin
=======
GINKGO_FOCUS ?=
>>>>>>> 513176b2

.PHONY:ginkgo
ginkgo: # Build ginkgo from tools folder.
	rm -f $(GINKGO)
	mkdir -p $(TOOLS_DIR)
	cd $(TOOLS_DIR) && go build -tags=tools -o $(GINKGO) github.com/onsi/ginkgo/ginkgo

.PHONY: run
run: ginkgo
<<<<<<< HEAD
	$(GINKGO) . -- -velerocli=../../_output/bin/$(GOOS)/$(GOARCH)/velero

build: ginkgo
	mkdir -p $(OUTPUT_DIR)
	$(GINKGO) build . 
=======
	$(GINKGO) -v -focus="$(GINKGO_FOCUS)". -- -velerocli=/usr/bin/velero
>>>>>>> 513176b2
<|MERGE_RESOLUTION|>--- conflicted
+++ resolved
@@ -48,11 +48,8 @@
 TOOLS_BIN_DIR := $(TOOLS_DIR)/$(BIN_DIR)
 GINKGO := $(TOOLS_BIN_DIR)/ginkgo
 KUSTOMIZE := $(TOOLS_BIN_DIR)/kustomize
-<<<<<<< HEAD
 OUTPUT_DIR := _output/$(GOOS)/$(GOARCH)/bin
-=======
 GINKGO_FOCUS ?=
->>>>>>> 513176b2
 
 .PHONY:ginkgo
 ginkgo: # Build ginkgo from tools folder.
@@ -62,12 +59,8 @@
 
 .PHONY: run
 run: ginkgo
-<<<<<<< HEAD
-	$(GINKGO) . -- -velerocli=../../_output/bin/$(GOOS)/$(GOARCH)/velero
+	$(GINKGO) -v -focus="$(GINKGO_FOCUS)" . -- -velerocli=../../_output/bin/$(GOOS)/$(GOARCH)/velero
 
 build: ginkgo
 	mkdir -p $(OUTPUT_DIR)
-	$(GINKGO) build . 
-=======
-	$(GINKGO) -v -focus="$(GINKGO_FOCUS)". -- -velerocli=/usr/bin/velero
->>>>>>> 513176b2
+	$(GINKGO) build . 