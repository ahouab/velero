/*
Copyright 2021 the Velero contributors.

Licensed under the Apache License, Version 2.0 (the "License");
you may not use this file except in compliance with the License.
You may obtain a copy of the License at

http://www.apache.org/licenses/LICENSE-2.0

Unless required by applicable law or agreed to in writing, software
distributed under the License is distributed on an "AS IS" BASIS,
WITHOUT WARRANTIES OR CONDITIONS OF ANY KIND, either express or implied.
See the License for the specific language governing permissions and
limitations under the License.
*/

package filtering

import (
	"context"
	"fmt"
	"strings"
	"time"

	"github.com/pkg/errors"
	apierrors "k8s.io/apimachinery/pkg/api/errors"
	metav1 "k8s.io/apimachinery/pkg/apis/meta/v1"

	. "github.com/vmware-tanzu/velero/test/e2e"
	. "github.com/vmware-tanzu/velero/test/e2e/test"
	. "github.com/vmware-tanzu/velero/test/e2e/util/k8s"
)

/*
Include resources matching the label selector.
	velero backup create <backup-name> --selector <key>=<value>
*/

type LabelSelector struct {
	FilteringCase
}

var BackupWithLabelSelector func() = TestFunc(&LabelSelector{testInBackup})

func (l *LabelSelector) Init() error {
	l.FilteringCase.Init()
	l.BackupName = "backup-label-selector-" + UUIDgen.String()
	l.RestoreName = "restore-" + UUIDgen.String()
	l.NSBaseName = "backup-label-selector-" + UUIDgen.String()
	for nsNum := 0; nsNum < l.NamespacesTotal; nsNum++ {
		createNSName := fmt.Sprintf("%s-%00000d", l.NSBaseName, nsNum)
		*l.NSIncluded = append(*l.NSIncluded, createNSName)
	}
	l.TestMsg = &TestMSG{
		Desc:      "Backup with the label selector test",
		Text:      "Should backup resources with selected label resource",
		FailedMSG: "Failed to backup resources with selected label",
	}
	l.labels = map[string]string{
		"resourcefiltering": "true",
	}
	l.labelSelector = "resourcefiltering"
	l.BackupArgs = []string{
		"create", "--namespace", VeleroCfg.VeleroNamespace, "backup", l.BackupName,
		"--selector", "resourcefiltering=true",
		"--include-namespaces", strings.Join(*l.NSIncluded, ","),
		"--default-volumes-to-fs-backup", "--wait",
	}

	l.RestoreArgs = []string{
		"create", "--namespace", VeleroCfg.VeleroNamespace, "restore", l.RestoreName,
		"--from-backup", l.BackupName, "--wait",
	}
	return nil
}

func (l *LabelSelector) CreateResources() error {
	ctx, ctxCancel := context.WithTimeout(context.Background(), 10*time.Minute)
	defer ctxCancel()
	for nsNum := 0; nsNum < l.NamespacesTotal; nsNum++ {
		namespace := fmt.Sprintf("%s-%00000d", l.NSBaseName, nsNum)
		fmt.Printf("Creating resources in namespace ...%s\n", namespace)
		labels := l.labels
		if nsNum%2 == 0 {
			labels = map[string]string{
				"resourcefiltering": "false",
			}
		}
		if err := CreateNamespaceWithLabel(ctx, l.Client, namespace, labels); err != nil {
			return errors.Wrapf(err, "Failed to create namespace %s", namespace)
		}

<<<<<<< HEAD
=======
		serviceAccountName := "default"
		// wait until the service account is created before patch the image pull secret
		if err := WaitUntilServiceAccountCreated(ctx, l.Client, namespace, serviceAccountName, 10*time.Minute); err != nil {
			return errors.Wrapf(err, "failed to wait the service account %q created under the namespace %q", serviceAccountName, namespace)
		}
		// add the image pull secret to avoid the image pull limit issue of Docker Hub
		if err := PatchServiceAccountWithImagePullSecret(ctx, l.Client, namespace, serviceAccountName, VeleroCfg.RegistryCredentialFile); err != nil {
			return errors.Wrapf(err, "failed to patch the service account %q under the namespace %q", serviceAccountName, namespace)
		}
>>>>>>> 9b920202
		//Create deployment
		fmt.Printf("Creating deployment in namespaces ...%s\n", namespace)

		deployment := NewDeployment(l.NSBaseName, namespace, l.replica, labels, nil).Result()
		deployment, err := CreateDeployment(l.Client.ClientGo, namespace, deployment)
		if err != nil {
			return errors.Wrap(err, fmt.Sprintf("failed to delete the namespace %q", namespace))
		}
		err = WaitForReadyDeployment(l.Client.ClientGo, namespace, deployment.Name)
		if err != nil {
			return errors.Wrap(err, fmt.Sprintf("failed to ensure job completion in namespace: %q", namespace))
		}
		//Create Secret
		secretName := l.NSBaseName
		fmt.Printf("Creating secret %s in namespaces ...%s\n", secretName, namespace)
		_, err = CreateSecret(l.Client.ClientGo, namespace, secretName, l.labels)
		if err != nil {
			return errors.Wrap(err, fmt.Sprintf("failed to create secret in the namespace %q", namespace))
		}
		err = WaitForSecretsComplete(l.Client.ClientGo, namespace, secretName)
		if err != nil {
			return errors.Wrap(err, fmt.Sprintf("failed to ensure secret completion in namespace: %q", namespace))
		}
	}
	return nil
}

func (l *LabelSelector) Verify() error {
	for nsNum := 0; nsNum < l.NamespacesTotal; nsNum++ {
		namespace := fmt.Sprintf("%s-%00000d", l.NSBaseName, nsNum)
		fmt.Printf("Checking resources in namespaces ...%s\n", namespace)
		//Check deployment
		_, err := GetDeployment(l.Client.ClientGo, namespace, l.NSBaseName)
		if nsNum%2 == 1 { //include
			if err != nil {
				return errors.Wrap(err, fmt.Sprintf("failed to list deployment in namespace: %q", namespace))
			}
		} else { //exclude
			if err == nil {
				return fmt.Errorf("failed to exclude deployment in namespaces %q", namespace)
			} else {
				if apierrors.IsNotFound(err) { //resource should be excluded
					return nil
				}
				return errors.Wrap(err, fmt.Sprintf("failed to list deployment in namespace: %q", namespace))
			}
		}

		//Check secrets
		secretsList, err := l.Client.ClientGo.CoreV1().Secrets(namespace).List(context.TODO(), metav1.ListOptions{
			LabelSelector: l.labelSelector,
		})

		if nsNum%2 == 0 { //include
			if err != nil {
				return errors.Wrap(err, fmt.Sprintf("failed to list secrets in namespace: %q", namespace))
			} else if len(secretsList.Items) == 0 {
				return errors.Errorf(fmt.Sprintf("no secrets found in namespace: %q", namespace))
			}
		} else { //exclude
			if err == nil {
				return fmt.Errorf("failed to exclude secrets in namespaces %q", namespace)
			} else {
				if apierrors.IsNotFound(err) { //resource should be excluded
					return nil
				}
				return errors.Wrap(err, fmt.Sprintf("failed to list secrets in namespace: %q", namespace))
			}
		}
	}
	return nil
}<|MERGE_RESOLUTION|>--- conflicted
+++ resolved
@@ -44,9 +44,9 @@
 
 func (l *LabelSelector) Init() error {
 	l.FilteringCase.Init()
-	l.BackupName = "backup-label-selector-" + UUIDgen.String()
-	l.RestoreName = "restore-" + UUIDgen.String()
-	l.NSBaseName = "backup-label-selector-" + UUIDgen.String()
+	l.BackupName = "backup-label-selector-" + l.UUIDgen
+	l.RestoreName = "restore-" + l.UUIDgen
+	l.NSBaseName = "backup-label-selector-" + l.UUIDgen
 	for nsNum := 0; nsNum < l.NamespacesTotal; nsNum++ {
 		createNSName := fmt.Sprintf("%s-%00000d", l.NSBaseName, nsNum)
 		*l.NSIncluded = append(*l.NSIncluded, createNSName)
@@ -75,7 +75,8 @@
 }
 
 func (l *LabelSelector) CreateResources() error {
-	ctx, ctxCancel := context.WithTimeout(context.Background(), 10*time.Minute)
+	var ctxCancel context.CancelFunc
+	l.Ctx, ctxCancel = context.WithTimeout(context.Background(), 10*time.Minute)
 	defer ctxCancel()
 	for nsNum := 0; nsNum < l.NamespacesTotal; nsNum++ {
 		namespace := fmt.Sprintf("%s-%00000d", l.NSBaseName, nsNum)
@@ -86,22 +87,10 @@
 				"resourcefiltering": "false",
 			}
 		}
-		if err := CreateNamespaceWithLabel(ctx, l.Client, namespace, labels); err != nil {
+		if err := CreateNamespaceWithLabel(l.Ctx, l.Client, namespace, labels); err != nil {
 			return errors.Wrapf(err, "Failed to create namespace %s", namespace)
 		}
 
-<<<<<<< HEAD
-=======
-		serviceAccountName := "default"
-		// wait until the service account is created before patch the image pull secret
-		if err := WaitUntilServiceAccountCreated(ctx, l.Client, namespace, serviceAccountName, 10*time.Minute); err != nil {
-			return errors.Wrapf(err, "failed to wait the service account %q created under the namespace %q", serviceAccountName, namespace)
-		}
-		// add the image pull secret to avoid the image pull limit issue of Docker Hub
-		if err := PatchServiceAccountWithImagePullSecret(ctx, l.Client, namespace, serviceAccountName, VeleroCfg.RegistryCredentialFile); err != nil {
-			return errors.Wrapf(err, "failed to patch the service account %q under the namespace %q", serviceAccountName, namespace)
-		}
->>>>>>> 9b920202
 		//Create deployment
 		fmt.Printf("Creating deployment in namespaces ...%s\n", namespace)
 
@@ -151,7 +140,7 @@
 		}
 
 		//Check secrets
-		secretsList, err := l.Client.ClientGo.CoreV1().Secrets(namespace).List(context.TODO(), metav1.ListOptions{
+		secretsList, err := l.Client.ClientGo.CoreV1().Secrets(namespace).List(l.Ctx, metav1.ListOptions{
 			LabelSelector: l.labelSelector,
 		})
 
