--- conflicted
+++ resolved
@@ -45,9 +45,9 @@
 
 func (e *ExcludeFromBackup) Init() error {
 	e.FilteringCase.Init()
-	e.BackupName = "backup-exclude-from-backup-" + UUIDgen.String()
-	e.RestoreName = "restore-" + UUIDgen.String()
-	e.NSBaseName = "exclude-from-backup-" + UUIDgen.String()
+	e.BackupName = "backup-exclude-from-backup-" + e.UUIDgen
+	e.RestoreName = "restore-" + e.UUIDgen
+	e.NSBaseName = "exclude-from-backup-" + e.UUIDgen
 	e.TestMsg = &TestMSG{
 		Desc:      "Backup with the label velero.io/exclude-from-backup=true are not included test",
 		Text:      "Should not backup resources with the label velero.io/exclude-from-backup=true",
@@ -76,7 +76,8 @@
 }
 
 func (e *ExcludeFromBackup) CreateResources() error {
-	ctx, ctxCancel := context.WithTimeout(context.Background(), 10*time.Minute)
+	var ctxCancel context.CancelFunc
+	e.Ctx, ctxCancel = context.WithTimeout(context.Background(), 10*time.Minute)
 	defer ctxCancel()
 	namespace := e.NSBaseName
 	// These 2 labels for resources to be included
@@ -87,21 +88,9 @@
 		"velero.io/exclude-from-backup": "false",
 	}
 	fmt.Printf("Creating resources in namespace ...%s\n", namespace)
-	if err := CreateNamespace(ctx, e.Client, namespace); err != nil {
+	if err := CreateNamespace(e.Ctx, e.Client, namespace); err != nil {
 		return errors.Wrapf(err, "Failed to create namespace %s", namespace)
 	}
-<<<<<<< HEAD
-=======
-	serviceAccountName := "default"
-	// wait until the service account is created before patch the image pull secret
-	if err := WaitUntilServiceAccountCreated(ctx, e.Client, namespace, serviceAccountName, 10*time.Minute); err != nil {
-		return errors.Wrapf(err, "failed to wait the service account %q created under the namespace %q", serviceAccountName, namespace)
-	}
-	// add the image pull secret to avoid the image pull limit issue of Docker Hub
-	if err := PatchServiceAccountWithImagePullSecret(ctx, e.Client, namespace, serviceAccountName, VeleroCfg.RegistryCredentialFile); err != nil {
-		return errors.Wrapf(err, "failed to patch the service account %q under the namespace %q", serviceAccountName, namespace)
-	}
->>>>>>> 9b920202
 	//Create deployment: to be included
 	fmt.Printf("Creating deployment in namespaces ...%s\n", namespace)
 	deployment := NewDeployment(e.NSBaseName, namespace, e.replica, label2, nil).Result()
@@ -143,12 +132,10 @@
 }
 
 func (e *ExcludeFromBackup) Verify() error {
-	ctx, ctxCancel := context.WithTimeout(context.Background(), 10*time.Minute)
-	defer ctxCancel()
 	namespace := e.NSBaseName
 	By(fmt.Sprintf("Checking resources in namespaces ...%s\n", namespace), func() {
 		//Check namespace
-		checkNS, err := GetNamespace(ctx, e.Client, namespace)
+		checkNS, err := GetNamespace(e.Ctx, e.Client, namespace)
 		Expect(err).ShouldNot(HaveOccurred(), fmt.Sprintf("Could not retrieve test namespace %s", namespace))
 		Expect(checkNS.Name == namespace).To(Equal(true), fmt.Sprintf("Retrieved namespace for %s has name %s instead", namespace, checkNS.Name))
 
